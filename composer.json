--- conflicted
+++ resolved
@@ -41,14 +41,9 @@
         "c2sp/wycheproof": "dev-master",
         "phpunit/phpunit": "^6|^7|^8|^9",
         "squizlabs/php_codesniffer": "^2|^3",
-<<<<<<< HEAD
-        "symfony/yaml": "^2.6|^3.0|^4",
-        "vimeo/psalm": "^2|^3|^4|^5"
-=======
         "symfony/yaml": "^2.6|^3.0|^4|^5|^6|^7",
         "vimeo/psalm": "^2|^3|^4|^5|^6",
         "ext-json": "*"
->>>>>>> 711dbaa4
     },
     "autoload": {
         "psr-4": {
